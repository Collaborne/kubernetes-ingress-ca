--- conflicted
+++ resolved
@@ -29,13 +29,8 @@
   "homepage": "https://github.com/ankon/kubernetes-ingress-ca#readme",
   "dependencies": {
     "auto-kubernetes-client": "^0.6.1",
-<<<<<<< HEAD
     "check-node-version": "^4.0.0",
-    "log4js": "^4.0.0",
-=======
-    "check-node-version": "^3.0.0",
     "log4js": "^6.0.0",
->>>>>>> 084fde4c
     "npm-warn-shrinkwrap": "^1.0.2",
     "openssl-wrapper": "^0.3.4",
     "tmp": "0.1.0",
